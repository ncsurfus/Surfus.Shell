﻿<Project Sdk="Microsoft.NET.Sdk">
  <PropertyGroup>
    <OutputType>Library</OutputType>
    <TargetFramework>netcoreapp1.1</TargetFramework>
    <GeneratePackageOnBuild>True</GeneratePackageOnBuild>
<<<<<<< HEAD
  </PropertyGroup>
  <ItemGroup>
    <PackageReference Include="NLog" Version="5.0.0-beta06" />
=======
    <PackageVersion>0.1</PackageVersion>
    <Authors>Nathan Surfus</Authors>
    <Description>Surfus.Shell is an SSH Client written in C#.</Description>
    <PackageId>Surfus.Shell</PackageId>
    <Owners>Nathan Surfus</Owners>
    <PackageTags>C# SSH .NET</PackageTags>
    <Title>Surfus.Shell</Title>
    <PackOnBuild>true</PackOnBuild>
  </PropertyGroup>
  <ItemGroup>
    <PackageReference Include="NLog" Version="5.0.0-beta06" />
    <PackageReference Include="NuGet.Build.Packaging" Version="0.1.157-dev" />
>>>>>>> 8716057d
  </ItemGroup>
</Project><|MERGE_RESOLUTION|>--- conflicted
+++ resolved
@@ -1,25 +1,18 @@
-﻿<Project Sdk="Microsoft.NET.Sdk">
-  <PropertyGroup>
-    <OutputType>Library</OutputType>
-    <TargetFramework>netcoreapp1.1</TargetFramework>
-    <GeneratePackageOnBuild>True</GeneratePackageOnBuild>
-<<<<<<< HEAD
-  </PropertyGroup>
-  <ItemGroup>
-    <PackageReference Include="NLog" Version="5.0.0-beta06" />
-=======
-    <PackageVersion>0.1</PackageVersion>
-    <Authors>Nathan Surfus</Authors>
-    <Description>Surfus.Shell is an SSH Client written in C#.</Description>
-    <PackageId>Surfus.Shell</PackageId>
-    <Owners>Nathan Surfus</Owners>
-    <PackageTags>C# SSH .NET</PackageTags>
-    <Title>Surfus.Shell</Title>
-    <PackOnBuild>true</PackOnBuild>
-  </PropertyGroup>
-  <ItemGroup>
-    <PackageReference Include="NLog" Version="5.0.0-beta06" />
-    <PackageReference Include="NuGet.Build.Packaging" Version="0.1.157-dev" />
->>>>>>> 8716057d
-  </ItemGroup>
+﻿<Project Sdk="Microsoft.NET.Sdk">
+  <PropertyGroup>
+    <OutputType>Library</OutputType>
+    <TargetFramework>netcoreapp1.1</TargetFramework>
+    <GeneratePackageOnBuild>True</GeneratePackageOnBuild>
+    <PackageVersion>0.1</PackageVersion>
+    <Authors>Nathan Surfus</Authors>
+    <Description>Surfus.Shell is an SSH Client written in C#.</Description>
+    <PackageId>Surfus.Shell</PackageId>
+    <Owners>Nathan Surfus</Owners>
+    <PackageTags>C# SSH .NET</PackageTags>
+    <Title>Surfus.Shell</Title>
+    <PackOnBuild>true</PackOnBuild>
+  </PropertyGroup>
+  <ItemGroup>
+    <PackageReference Include="NLog" Version="5.0.0-beta06" />
+  </ItemGroup>
 </Project>