.vs/
bin/
obj/
packages/
*.DS_Store
*.userprefs
<<<<<<< HEAD
*.user
=======
PublishProfiles
>>>>>>> eb149cb7
<|MERGE_RESOLUTION|>--- conflicted
+++ resolved
@@ -1,11 +1,6 @@
-.vs/
-bin/
-obj/
-packages/
-*.DS_Store
-*.userprefs
-<<<<<<< HEAD
-*.user
-=======
-PublishProfiles
->>>>>>> eb149cb7
+.vs/
+bin/
+obj/
+packages/
+*.DS_Store
+*.userprefs